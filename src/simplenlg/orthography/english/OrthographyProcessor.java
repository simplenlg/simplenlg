--- conflicted
+++ resolved
@@ -1,421 +1,416 @@
-/*
- * The contents of this file are subject to the Mozilla Public License
- * Version 1.1 (the "License"); you may not use this file except in
- * compliance with the License. You may obtain a copy of the License at
- * http://www.mozilla.org/MPL/
- *
- * Software distributed under the License is distributed on an "AS IS"
- * basis, WITHOUT WARRANTY OF ANY KIND, either express or implied. See the
- * License for the specific language governing rights and limitations
- * under the License.
- *
- * The Original Code is "Simplenlg".
- *
- * The Initial Developer of the Original Code is Ehud Reiter, Albert Gatt and Dave Westwater.
- * Portions created by Ehud Reiter, Albert Gatt and Dave Westwater are Copyright (C) 2010-11 The University of Aberdeen. All Rights Reserved.
- *
- * Contributor(s): Ehud Reiter, Albert Gatt, Dave Wewstwater, Roman Kutlak, Margaret Mitchell.
- */
-package simplenlg.orthography.english;
-
-import java.util.ArrayList;
-import java.util.List;
-
-import simplenlg.features.DiscourseFunction;
-import simplenlg.features.Feature;
-import simplenlg.features.InternalFeature;
-import simplenlg.framework.CoordinatedPhraseElement;
-import simplenlg.framework.DocumentCategory;
-import simplenlg.framework.DocumentElement;
-import simplenlg.framework.ElementCategory;
-import simplenlg.framework.ListElement;
-import simplenlg.framework.NLGElement;
-import simplenlg.framework.NLGModule;
-import simplenlg.framework.StringElement;
-
-/**
- * <p>
- * This processing module deals with punctuation when applied to
- * <code>DocumentElement</code>s. The punctuation currently handled by this
- * processor includes the following (as of version 4.0):
- * <ul>
- * <li>Capitalisation of the first letter in sentences.</li>
- * <li>Termination of sentences with a period if not interrogative.</li>
- * <li>Termination of sentences with a question mark if they are interrogative.</li>
- * <li>Replacement of multiple conjunctions with a comma. For example,
- * <em>John and Peter and Simon</em> becomes <em>John, Peter and Simon</em>.</li>
- * </ul>
- * </p>
- * 
- * 
- * @author D. Westwater, University of Aberdeen.
- * @version 4.0
- * 
- */
-public class OrthographyProcessor extends NLGModule {
-
-	private boolean commaSepPremodifiers; // set whether to separate
-	                                      // premodifiers using commas
-
-	private boolean commaSepCuephrase;   // set whether to include a comma after a
-	                                      // cue phrase (if marked by the
-	                                      // CUE_PHRASE=true) feature.
-
-	@Override
-	public void initialise() {
-		this.commaSepPremodifiers = true;
-		this.commaSepCuephrase = false;
-	}
-
-	/**
-	 * Check whether this processor separates premodifiers using a comma.
-	 * 
-	 * @return <code>true</code> if premodifiers in the noun phrase are
-	 *         comma-separated.
-	 */
-	public boolean isCommaSepPremodifiers() {
-		return commaSepPremodifiers;
-	}
-
-	/**
-	 * Set whether to separate premodifiers using a comma. If <code>true</code>,
-	 * premodifiers will be comma-separated, as in <i>the long, dark road</i>.
-	 * If <code>false</code>, they won't.
-	 * 
-	 * @param commaSepPremodifiers
-	 *            the commaSepPremodifiers to set
-	 */
-	public void setCommaSepPremodifiers(boolean commaSepPremodifiers) {
-		this.commaSepPremodifiers = commaSepPremodifiers;
-	}
-
-	/**
-	 * Check whether this processor separates cue phrases from a matrix phrase
-	 * using a comma.
-	 * 
-	 * @return <code>true</code> if this parameter is set.
-	 */
-	public boolean isCommaSepCuephrase() {
-		return commaSepCuephrase;
-	}
-
-	/**
-	 * If set to <code>true</code>, separates a cue phrase from the matrix
-	 * phrase using a comma. Cue phrases are typically at the start of a
-	 * sentence (e.g. <i><u>However</u>, John left early</i>). This will only
-	 * apply to phrases with the feature
-	 * {@link simplenlg.features.DiscourseFunction#CUE_PHRASE} or {@link simplenlg.features.DiscourseFunction#FRONT_MODIFIER}.
-	 * 
-	 * @param commaSepCuephrase
-	 *            whether to separate cue phrases using a comma
-	 */
-	public void setCommaSepCuephrase(boolean commaSepCuephrase) {
-		this.commaSepCuephrase = commaSepCuephrase;
-	}
-
-	@Override
-	public NLGElement realise(NLGElement element) {
-		NLGElement realisedElement = null;
-		Object function = null; //the element's discourse function
-
-		//get the element's function first
-		if(element instanceof ListElement) {
-			List<NLGElement> children = element.getChildren();
-			if(!children.isEmpty()) {
-				NLGElement firstChild = children.get(0);
-				function = firstChild.getFeature(InternalFeature.DISCOURSE_FUNCTION);
-			}
-		} else {
-			if(element != null) {
-				function = element.getFeature(InternalFeature.DISCOURSE_FUNCTION);
-			}
-		}
-
-		if(element != null) {
-			ElementCategory category = element.getCategory();
-
-			if(category instanceof DocumentCategory && element instanceof DocumentElement) {
-				List<NLGElement> components = ((DocumentElement) element).getComponents();
-
-				switch((DocumentCategory) category){
-
-				case SENTENCE :
-					realisedElement = realiseSentence(components, element);
-					break;
-
-				case LIST_ITEM :
-					if(components != null && components.size() > 0) {
-						// recursively realise whatever is in the list item
-						// NB: this will realise embedded lists within list
-						// items
-						realisedElement = new ListElement(realise(components));
-						realisedElement.setParent(element.getParent());
-					}
-					break;
-
-				default :
-					((DocumentElement) element).setComponents(realise(components));
-					realisedElement = element;
-				}
-
-			} else if(element instanceof ListElement) {
-				// AG: changes here: if we have a premodifier, then we ask the
-				// realiseList method to separate with a comma.
-				// if it's a postmod, we need commas at the start and end only
-				// if it's appositive
-				StringBuffer buffer = new StringBuffer();
-
-				if(DiscourseFunction.PRE_MODIFIER.equals(function)) {
-					realiseList(buffer, element.getChildren(), this.commaSepPremodifiers ? "," : "");
-
-				} else if(DiscourseFunction.POST_MODIFIER.equals(function)) {// &&
-					                                                         // appositive)
-					                                                         // {
-					List<NLGElement> postmods = element.getChildren();
-					// bug fix due to Owen Bennett
-					int len = postmods.size();
-
-					for(int i = 0; i < len; i++ ) {
-						// for(NLGElement postmod: element.getChildren()) {
-						NLGElement postmod = postmods.get(i);
-
-						// if the postmod is appositive, it's sandwiched in
-						// commas
-						if(postmod.getFeatureAsBoolean(Feature.APPOSITIVE)) {
-							buffer.append(", ");
-							buffer.append(realise(postmod));
-
-							if(i < len - 1) {
-								buffer.append(", ");
-							}
-						} else {
-							buffer.append(realise(postmod));
-							if(postmod instanceof ListElement
-							   || (postmod.getRealisation() != null && !postmod.getRealisation().equals(""))) {
-								buffer.append(" ");
-							}
-						}
-					}
-
-				} else {
-					realiseList(buffer, element.getChildren(), "");
-				}
-
-				// realiseList(buffer, element.getChildren(), "");
-				realisedElement = new StringElement(buffer.toString());
-
-			} else if(element instanceof CoordinatedPhraseElement) {
-				realisedElement = realiseCoordinatedPhrase(element.getChildren());
-
-			} else {
-				realisedElement = element;
-			}
-
-			// make the realised element inherit the original category
-			// essential if list items are to be properly formatted later
-			if(realisedElement != null) {
-				realisedElement.setCategory(category);
-			}
-
-			//check if this is a cue phrase; if param is set, postfix a comma
-			if((DiscourseFunction.CUE_PHRASE.equals(function) || DiscourseFunction.FRONT_MODIFIER.equals(function))
-			   && this.commaSepCuephrase) {
-				String realisation = realisedElement.getRealisation();
-
-				if(!realisation.endsWith(",")) {
-					realisation = realisation + ",";
-				}
-
-				realisedElement.setRealisation(realisation);
-			}
-		}
-
-		//remove preceding and trailing whitespace from internal punctuation
-		removePunctSpace(realisedElement);
-		return realisedElement;
-	}
-
-	/**
-	 * removes extra spaces preceding punctuation from a realised element
-	 * 
-	 * @param realisedElement
-	 */
-	private void removePunctSpace(NLGElement realisedElement) {
-
-		if(realisedElement != null) {
-
-			String realisation = realisedElement.getRealisation();
-
-			if(realisation != null) {
-				realisation = realisation.replaceAll(" ,", ",");
-				realisedElement.setRealisation(realisation);
-			}
-
-		}
-	}
-
-	/**
-	 * Performs the realisation on a sentence. This includes adding the
-	 * terminator and capitalising the first letter.
-	 * 
-	 * @param components
-	 *            the <code>List</code> of <code>NLGElement</code>s representing
-	 *            the components that make up the sentence.
-	 * @param element
-	 *            the <code>NLGElement</code> representing the sentence.
-	 * @return the realised element as an <code>NLGElement</code>.
-	 */
-	private NLGElement realiseSentence(List<NLGElement> components, NLGElement element) {
-
-		NLGElement realisedElement = null;
-		if(components != null && components.size() > 0) {
-			StringBuffer realisation = new StringBuffer();
-			realiseList(realisation, components, "");
-
-			capitaliseFirstLetter(realisation);
-			terminateSentence(realisation, element.getFeatureAsBoolean(InternalFeature.INTERROGATIVE).booleanValue());
-
-			((DocumentElement) element).clearComponents();
-			// realisation.append(' ');
-			element.setRealisation(realisation.toString());
-			realisedElement = element;
-		}
-
-		return realisedElement;
-	}
-
-	/**
-	 * Adds the sentence terminator to the sentence. This is a period ('.') for
-	 * normal sentences or a question mark ('?') for interrogatives.
-	 * 
-	 * @param realisation
-	 *            the <code>StringBuffer<code> containing the current 
-	 * realisation of the sentence.
-	 * @param interrogative
-	 *            a <code>boolean</code> flag showing <code>true</code> if the
-	 *            sentence is an interrogative, <code>false</code> otherwise.
-	 */
-	private void terminateSentence(StringBuffer realisation, boolean interrogative) {
-<<<<<<< HEAD
-	    if (realisation.length() == 0) {
-	        return;
-	    }
-		char character = realisation.charAt(realisation.length() - 1);
-		if(character != '.' && character != '?' &&
-		        character != ';' && character != '!') {
-=======
-		char character = realisation.charAt(realisation.length() - 1);
-		if(character != '.' && character != '?') {
->>>>>>> 1dfdcdab
-			if(interrogative) {
-				realisation.append('?');
-			} else {
-				realisation.append('.');
-			}
-		}
-	}
-
-	/**
-	 * Capitalises the first character of a sentence if it is a lower case
-	 * letter.
-	 * 
-	 * @param realisation
-	 *            the <code>StringBuffer<code> containing the current 
-	 * realisation of the sentence.
-	 */
-	private void capitaliseFirstLetter(StringBuffer realisation) {
-		char character = realisation.charAt(0);
-		if(character >= 'a' && character <= 'z') {
-			character = (char) ('A' + (character - 'a'));
-			realisation.setCharAt(0, character);
-		}
-	}
-
-	@Override
-	public List<NLGElement> realise(List<NLGElement> elements) {
-		List<NLGElement> realisedList = new ArrayList<NLGElement>();
-
-		if(elements != null && elements.size() > 0) {
-			for(NLGElement eachElement : elements) {
-				if(eachElement instanceof DocumentElement) {
-					realisedList.add(realise(eachElement));
-				} else {
-					realisedList.add(eachElement);
-				}
-			}
-		}
-		return realisedList;
-	}
-
-	/**
-	 * Realises a list of elements appending the result to the on-going
-	 * realisation.
-	 * 
-	 * @param realisation
-	 *            the <code>StringBuffer<code> containing the current 
-	 * 			  realisation of the sentence.
-	 * @param components
-	 *            the <code>List</code> of <code>NLGElement</code>s representing
-	 *            the components that make up the sentence.
-	 * @param listSeparator
-	 *            the string to use to separate elements of the list, empty if
-	 *            no separator needed
-	 */
-	private void realiseList(StringBuffer realisation, List<NLGElement> components, String listSeparator) {
-
-		NLGElement realisedChild = null;
-
-		for(int i = 0; i < components.size(); i++ ) {
-			NLGElement thisElement = components.get(i);
-			realisedChild = realise(thisElement);
-			String childRealisation = realisedChild.getRealisation();
-
-			// check that the child realisation is non-empty
-			if(childRealisation != null && childRealisation.length() > 0 && !childRealisation.matches("^[\\s\\n]+$")) {
-				realisation.append(realisedChild.getRealisation());
-
-				if(components.size() > 1 && i < components.size() - 1) {
-					realisation.append(listSeparator);
-				}
-
-				realisation.append(' ');
-			}
-		}
-
-		if(realisation.length() > 0) {
-			realisation.setLength(realisation.length() - 1);
-		}
-	}
-
-	/**
-	 * Realises coordinated phrases. Where there are more than two coordinates,
-	 * then a comma replaces the conjunction word between all the coordinates
-	 * save the last two. For example, <em>John and Peter and Simon</em> becomes
-	 * <em>John, Peter and Simon</em>.
-	 * 
-	 * @param components
-	 *            the <code>List</code> of <code>NLGElement</code>s representing
-	 *            the components that make up the sentence.
-	 * @return the realised element as an <code>NLGElement</code>.
-	 */
-	private NLGElement realiseCoordinatedPhrase(List<NLGElement> components) {
-		StringBuffer realisation = new StringBuffer();
-		NLGElement realisedChild = null;
-
-		int length = components.size();
-
-		for(int index = 0; index < length; index++ ) {
-			realisedChild = components.get(index);
-			if(index < length - 2
-			   && DiscourseFunction.CONJUNCTION.equals(realisedChild.getFeature(InternalFeature.DISCOURSE_FUNCTION))) {
-
-				realisation.append(", "); //$NON-NLS-1$
-			} else {
-				realisedChild = realise(realisedChild);
-				realisation.append(realisedChild.getRealisation()).append(' ');
-			}
-		}
-		realisation.setLength(realisation.length() - 1);
-		return new StringElement(realisation.toString().replace(" ,", ",")); //$NON-NLS-1$ //$NON-NLS-2$
-	}
-}
+/*
+ * The contents of this file are subject to the Mozilla Public License
+ * Version 1.1 (the "License"); you may not use this file except in
+ * compliance with the License. You may obtain a copy of the License at
+ * http://www.mozilla.org/MPL/
+ *
+ * Software distributed under the License is distributed on an "AS IS"
+ * basis, WITHOUT WARRANTY OF ANY KIND, either express or implied. See the
+ * License for the specific language governing rights and limitations
+ * under the License.
+ *
+ * The Original Code is "Simplenlg".
+ *
+ * The Initial Developer of the Original Code is Ehud Reiter, Albert Gatt and Dave Westwater.
+ * Portions created by Ehud Reiter, Albert Gatt and Dave Westwater are Copyright (C) 2010-11 The University of Aberdeen. All Rights Reserved.
+ *
+ * Contributor(s): Ehud Reiter, Albert Gatt, Dave Wewstwater, Roman Kutlak, Margaret Mitchell.
+ */
+package simplenlg.orthography.english;
+
+import java.util.ArrayList;
+import java.util.List;
+
+import simplenlg.features.DiscourseFunction;
+import simplenlg.features.Feature;
+import simplenlg.features.InternalFeature;
+import simplenlg.framework.CoordinatedPhraseElement;
+import simplenlg.framework.DocumentCategory;
+import simplenlg.framework.DocumentElement;
+import simplenlg.framework.ElementCategory;
+import simplenlg.framework.ListElement;
+import simplenlg.framework.NLGElement;
+import simplenlg.framework.NLGModule;
+import simplenlg.framework.StringElement;
+
+/**
+ * <p>
+ * This processing module deals with punctuation when applied to
+ * <code>DocumentElement</code>s. The punctuation currently handled by this
+ * processor includes the following (as of version 4.0):
+ * <ul>
+ * <li>Capitalisation of the first letter in sentences.</li>
+ * <li>Termination of sentences with a period if not interrogative.</li>
+ * <li>Termination of sentences with a question mark if they are interrogative.</li>
+ * <li>Replacement of multiple conjunctions with a comma. For example,
+ * <em>John and Peter and Simon</em> becomes <em>John, Peter and Simon</em>.</li>
+ * </ul>
+ * </p>
+ * 
+ * 
+ * @author D. Westwater, University of Aberdeen.
+ * @version 4.0
+ * 
+ */
+public class OrthographyProcessor extends NLGModule {
+
+	private boolean commaSepPremodifiers; // set whether to separate
+	                                      // premodifiers using commas
+
+	private boolean commaSepCuephrase;   // set whether to include a comma after a
+	                                      // cue phrase (if marked by the
+	                                      // CUE_PHRASE=true) feature.
+
+	@Override
+	public void initialise() {
+		this.commaSepPremodifiers = true;
+		this.commaSepCuephrase = false;
+	}
+
+	/**
+	 * Check whether this processor separates premodifiers using a comma.
+	 * 
+	 * @return <code>true</code> if premodifiers in the noun phrase are
+	 *         comma-separated.
+	 */
+	public boolean isCommaSepPremodifiers() {
+		return commaSepPremodifiers;
+	}
+
+	/**
+	 * Set whether to separate premodifiers using a comma. If <code>true</code>,
+	 * premodifiers will be comma-separated, as in <i>the long, dark road</i>.
+	 * If <code>false</code>, they won't.
+	 * 
+	 * @param commaSepPremodifiers
+	 *            the commaSepPremodifiers to set
+	 */
+	public void setCommaSepPremodifiers(boolean commaSepPremodifiers) {
+		this.commaSepPremodifiers = commaSepPremodifiers;
+	}
+
+	/**
+	 * Check whether this processor separates cue phrases from a matrix phrase
+	 * using a comma.
+	 * 
+	 * @return <code>true</code> if this parameter is set.
+	 */
+	public boolean isCommaSepCuephrase() {
+		return commaSepCuephrase;
+	}
+
+	/**
+	 * If set to <code>true</code>, separates a cue phrase from the matrix
+	 * phrase using a comma. Cue phrases are typically at the start of a
+	 * sentence (e.g. <i><u>However</u>, John left early</i>). This will only
+	 * apply to phrases with the feature
+	 * {@link simplenlg.features.DiscourseFunction#CUE_PHRASE} or {@link simplenlg.features.DiscourseFunction#FRONT_MODIFIER}.
+	 * 
+	 * @param commaSepCuephrase
+	 *            whether to separate cue phrases using a comma
+	 */
+	public void setCommaSepCuephrase(boolean commaSepCuephrase) {
+		this.commaSepCuephrase = commaSepCuephrase;
+	}
+
+	@Override
+	public NLGElement realise(NLGElement element) {
+		NLGElement realisedElement = null;
+		Object function = null; //the element's discourse function
+
+		//get the element's function first
+		if(element instanceof ListElement) {
+			List<NLGElement> children = element.getChildren();
+			if(!children.isEmpty()) {
+				NLGElement firstChild = children.get(0);
+				function = firstChild.getFeature(InternalFeature.DISCOURSE_FUNCTION);
+			}
+		} else {
+			if(element != null) {
+				function = element.getFeature(InternalFeature.DISCOURSE_FUNCTION);
+			}
+		}
+
+		if(element != null) {
+			ElementCategory category = element.getCategory();
+
+			if(category instanceof DocumentCategory && element instanceof DocumentElement) {
+				List<NLGElement> components = ((DocumentElement) element).getComponents();
+
+				switch((DocumentCategory) category){
+
+				case SENTENCE :
+					realisedElement = realiseSentence(components, element);
+					break;
+
+				case LIST_ITEM :
+					if(components != null && components.size() > 0) {
+						// recursively realise whatever is in the list item
+						// NB: this will realise embedded lists within list
+						// items
+						realisedElement = new ListElement(realise(components));
+						realisedElement.setParent(element.getParent());
+					}
+					break;
+
+				default :
+					((DocumentElement) element).setComponents(realise(components));
+					realisedElement = element;
+				}
+
+			} else if(element instanceof ListElement) {
+				// AG: changes here: if we have a premodifier, then we ask the
+				// realiseList method to separate with a comma.
+				// if it's a postmod, we need commas at the start and end only
+				// if it's appositive
+				StringBuffer buffer = new StringBuffer();
+
+				if(DiscourseFunction.PRE_MODIFIER.equals(function)) {
+					realiseList(buffer, element.getChildren(), this.commaSepPremodifiers ? "," : "");
+
+				} else if(DiscourseFunction.POST_MODIFIER.equals(function)) {// &&
+					                                                         // appositive)
+					                                                         // {
+					List<NLGElement> postmods = element.getChildren();
+					// bug fix due to Owen Bennett
+					int len = postmods.size();
+
+					for(int i = 0; i < len; i++ ) {
+						// for(NLGElement postmod: element.getChildren()) {
+						NLGElement postmod = postmods.get(i);
+
+						// if the postmod is appositive, it's sandwiched in
+						// commas
+						if(postmod.getFeatureAsBoolean(Feature.APPOSITIVE)) {
+							buffer.append(", ");
+							buffer.append(realise(postmod));
+
+							if(i < len - 1) {
+								buffer.append(", ");
+							}
+						} else {
+							buffer.append(realise(postmod));
+							if(postmod instanceof ListElement
+							   || (postmod.getRealisation() != null && !postmod.getRealisation().equals(""))) {
+								buffer.append(" ");
+							}
+						}
+					}
+
+				} else {
+					realiseList(buffer, element.getChildren(), "");
+				}
+
+				// realiseList(buffer, element.getChildren(), "");
+				realisedElement = new StringElement(buffer.toString());
+
+			} else if(element instanceof CoordinatedPhraseElement) {
+				realisedElement = realiseCoordinatedPhrase(element.getChildren());
+
+			} else {
+				realisedElement = element;
+			}
+
+			// make the realised element inherit the original category
+			// essential if list items are to be properly formatted later
+			if(realisedElement != null) {
+				realisedElement.setCategory(category);
+			}
+
+			//check if this is a cue phrase; if param is set, postfix a comma
+			if((DiscourseFunction.CUE_PHRASE.equals(function) || DiscourseFunction.FRONT_MODIFIER.equals(function))
+			   && this.commaSepCuephrase) {
+				String realisation = realisedElement.getRealisation();
+
+				if(!realisation.endsWith(",")) {
+					realisation = realisation + ",";
+				}
+
+				realisedElement.setRealisation(realisation);
+			}
+		}
+
+		//remove preceding and trailing whitespace from internal punctuation
+		removePunctSpace(realisedElement);
+		return realisedElement;
+	}
+
+	/**
+	 * removes extra spaces preceding punctuation from a realised element
+	 * 
+	 * @param realisedElement
+	 */
+	private void removePunctSpace(NLGElement realisedElement) {
+
+		if(realisedElement != null) {
+
+			String realisation = realisedElement.getRealisation();
+
+			if(realisation != null) {
+				realisation = realisation.replaceAll(" ,", ",");
+				realisedElement.setRealisation(realisation);
+			}
+
+		}
+	}
+
+	/**
+	 * Performs the realisation on a sentence. This includes adding the
+	 * terminator and capitalising the first letter.
+	 * 
+	 * @param components
+	 *            the <code>List</code> of <code>NLGElement</code>s representing
+	 *            the components that make up the sentence.
+	 * @param element
+	 *            the <code>NLGElement</code> representing the sentence.
+	 * @return the realised element as an <code>NLGElement</code>.
+	 */
+	private NLGElement realiseSentence(List<NLGElement> components, NLGElement element) {
+
+		NLGElement realisedElement = null;
+		if(components != null && components.size() > 0) {
+			StringBuffer realisation = new StringBuffer();
+			realiseList(realisation, components, "");
+
+			capitaliseFirstLetter(realisation);
+			terminateSentence(realisation, element.getFeatureAsBoolean(InternalFeature.INTERROGATIVE).booleanValue());
+
+			((DocumentElement) element).clearComponents();
+			// realisation.append(' ');
+			element.setRealisation(realisation.toString());
+			realisedElement = element;
+		}
+
+		return realisedElement;
+	}
+
+	/**
+	 * Adds the sentence terminator to the sentence. This is a period ('.') for
+	 * normal sentences or a question mark ('?') for interrogatives.
+	 * 
+	 * @param realisation
+	 *            the <code>StringBuffer<code> containing the current 
+	 * realisation of the sentence.
+	 * @param interrogative
+	 *            a <code>boolean</code> flag showing <code>true</code> if the
+	 *            sentence is an interrogative, <code>false</code> otherwise.
+	 */
+	private void terminateSentence(StringBuffer realisation, boolean interrogative) {
+	    if (realisation.length() == 0) {
+	        return;
+	    }
+		char character = realisation.charAt(realisation.length() - 1);
+		if(character != '.' && character != '?' &&
+		        character != ';' && character != '!') {
+			if(interrogative) {
+				realisation.append('?');
+			} else {
+				realisation.append('.');
+			}
+		}
+	}
+
+	/**
+	 * Capitalises the first character of a sentence if it is a lower case
+	 * letter.
+	 * 
+	 * @param realisation
+	 *            the <code>StringBuffer<code> containing the current 
+	 * realisation of the sentence.
+	 */
+	private void capitaliseFirstLetter(StringBuffer realisation) {
+		char character = realisation.charAt(0);
+		if(character >= 'a' && character <= 'z') {
+			character = (char) ('A' + (character - 'a'));
+			realisation.setCharAt(0, character);
+		}
+	}
+
+	@Override
+	public List<NLGElement> realise(List<NLGElement> elements) {
+		List<NLGElement> realisedList = new ArrayList<NLGElement>();
+
+		if(elements != null && elements.size() > 0) {
+			for(NLGElement eachElement : elements) {
+				if(eachElement instanceof DocumentElement) {
+					realisedList.add(realise(eachElement));
+				} else {
+					realisedList.add(eachElement);
+				}
+			}
+		}
+		return realisedList;
+	}
+
+	/**
+	 * Realises a list of elements appending the result to the on-going
+	 * realisation.
+	 * 
+	 * @param realisation
+	 *            the <code>StringBuffer<code> containing the current 
+	 * 			  realisation of the sentence.
+	 * @param components
+	 *            the <code>List</code> of <code>NLGElement</code>s representing
+	 *            the components that make up the sentence.
+	 * @param listSeparator
+	 *            the string to use to separate elements of the list, empty if
+	 *            no separator needed
+	 */
+	private void realiseList(StringBuffer realisation, List<NLGElement> components, String listSeparator) {
+
+		NLGElement realisedChild = null;
+
+		for(int i = 0; i < components.size(); i++ ) {
+			NLGElement thisElement = components.get(i);
+			realisedChild = realise(thisElement);
+			String childRealisation = realisedChild.getRealisation();
+
+			// check that the child realisation is non-empty
+			if(childRealisation != null && childRealisation.length() > 0 && !childRealisation.matches("^[\\s\\n]+$")) {
+				realisation.append(realisedChild.getRealisation());
+
+				if(components.size() > 1 && i < components.size() - 1) {
+					realisation.append(listSeparator);
+				}
+
+				realisation.append(' ');
+			}
+		}
+
+		if(realisation.length() > 0) {
+			realisation.setLength(realisation.length() - 1);
+		}
+	}
+
+	/**
+	 * Realises coordinated phrases. Where there are more than two coordinates,
+	 * then a comma replaces the conjunction word between all the coordinates
+	 * save the last two. For example, <em>John and Peter and Simon</em> becomes
+	 * <em>John, Peter and Simon</em>.
+	 * 
+	 * @param components
+	 *            the <code>List</code> of <code>NLGElement</code>s representing
+	 *            the components that make up the sentence.
+	 * @return the realised element as an <code>NLGElement</code>.
+	 */
+	private NLGElement realiseCoordinatedPhrase(List<NLGElement> components) {
+		StringBuffer realisation = new StringBuffer();
+		NLGElement realisedChild = null;
+
+		int length = components.size();
+
+		for(int index = 0; index < length; index++ ) {
+			realisedChild = components.get(index);
+			if(index < length - 2
+			   && DiscourseFunction.CONJUNCTION.equals(realisedChild.getFeature(InternalFeature.DISCOURSE_FUNCTION))) {
+
+				realisation.append(", "); //$NON-NLS-1$
+			} else {
+				realisedChild = realise(realisedChild);
+				realisation.append(realisedChild.getRealisation()).append(' ');
+			}
+		}
+		realisation.setLength(realisation.length() - 1);
+		return new StringElement(realisation.toString().replace(" ,", ",")); //$NON-NLS-1$ //$NON-NLS-2$
+	}
+}