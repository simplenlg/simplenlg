/*
 * The contents of this file are subject to the Mozilla Public License
 * Version 2.0 (the "License"); you may not use this file except in
 * compliance with the License. You may obtain a copy of the License at
 * https://www.mozilla.org/en-US/MPL/
 *
 * Software distributed under the License is distributed on an "AS IS"
 * basis, WITHOUT WARRANTY OF ANY KIND, either express or implied. See the
 * License for the specific language governing rights and limitations
 * under the License.
 *
 * The Original Code is "Simplenlg".
 *
 * The Initial Developer of the Original Code is Ehud Reiter, Albert Gatt and Dave Westwater.
 * Portions created by Ehud Reiter, Albert Gatt and Dave Westwater are Copyright (C) 2010-11 The University of Aberdeen. All Rights Reserved.
 *
 * Contributor(s): Ehud Reiter, Albert Gatt, Dave Westwater, Roman Kutlak, Margaret Mitchell, and Saad Mahamood.
 */
package simplenlg.framework;

/**
 * <p>
 * This enumeration defines the different lexical components. The categories
 * define the well understood role each word takes in language. For example,
 * <em>dog</em> is a noun, <em>chase</em> is a verb, <em>the</em> is a
 * determiner, and so on.
 * </p>
 *
 * @author A. Gatt and D. Westwater, University of Aberdeen.
 * @version 4.0
 */
public enum LexicalCategory implements ElementCategory {

	/**
	 * A default value, indicating an unspecified category.
	 */
	ANY,

	/**
	 * The element represents a symbol.
	 */
	SYMBOL,

	/**
	 * A noun element.
	 */
	NOUN,

	/**
	 * An adjective element.
	 */
	ADJECTIVE,

	/**
	 * An adverb element.
	 */
	ADVERB,

	/**
	 * A verb element.
	 */
	VERB,

	/**
	 * A determiner element often referred to as a specifier.
	 */
	DETERMINER,

	/**
	 * A pronoun element.
	 */
	PRONOUN,

	/**
	 * A conjunction element.
	 */
	CONJUNCTION,

	/**
	 * A preposition element.
	 */
	PREPOSITION,

	/**
	 * A complementiser element.
	 */
	COMPLEMENTISER,

	/**
	 * A modal element.
	 */
	MODAL,

	/**
	 * An auxiliary verb element.
	 */
	AUXILIARY;

	/**
	 * <p>
	 * Checks to see if the given object is equal to this lexical category.
	 * This is done by checking the enumeration if the object is of the type
	 * <code>LexicalCategory</code> or by converting the object and this
	 * category to strings and comparing the strings.
	 * </p>
	 * <p>
	 * For example, <code>LexicalCategory.NOUN</code> will match another
	 * <code>LexicalCategory.NOUN</code> but will also match the string
	 * <em>"noun"</em> as well.
	 */
	public boolean equalTo(Object checkObject) {
		boolean match = false;

<<<<<<< HEAD
		if(checkObject != null) {
			if(checkObject instanceof DocumentCategory) {
=======
		if (checkObject != null) {
			if (checkObject instanceof LexicalCategory) {
>>>>>>> b2d7613e
				match = this.equals(checkObject);
			} else {
				match = this.toString().equalsIgnoreCase(checkObject.toString());
			}
		}
		return match;
	}
}
<|MERGE_RESOLUTION|>--- conflicted
+++ resolved
@@ -1,128 +1,123 @@
-/*
- * The contents of this file are subject to the Mozilla Public License
- * Version 2.0 (the "License"); you may not use this file except in
- * compliance with the License. You may obtain a copy of the License at
- * https://www.mozilla.org/en-US/MPL/
- *
- * Software distributed under the License is distributed on an "AS IS"
- * basis, WITHOUT WARRANTY OF ANY KIND, either express or implied. See the
- * License for the specific language governing rights and limitations
- * under the License.
- *
- * The Original Code is "Simplenlg".
- *
- * The Initial Developer of the Original Code is Ehud Reiter, Albert Gatt and Dave Westwater.
- * Portions created by Ehud Reiter, Albert Gatt and Dave Westwater are Copyright (C) 2010-11 The University of Aberdeen. All Rights Reserved.
- *
- * Contributor(s): Ehud Reiter, Albert Gatt, Dave Westwater, Roman Kutlak, Margaret Mitchell, and Saad Mahamood.
- */
-package simplenlg.framework;
-
-/**
- * <p>
- * This enumeration defines the different lexical components. The categories
- * define the well understood role each word takes in language. For example,
- * <em>dog</em> is a noun, <em>chase</em> is a verb, <em>the</em> is a
- * determiner, and so on.
- * </p>
- *
- * @author A. Gatt and D. Westwater, University of Aberdeen.
- * @version 4.0
- */
-public enum LexicalCategory implements ElementCategory {
-
-	/**
-	 * A default value, indicating an unspecified category.
-	 */
-	ANY,
-
-	/**
-	 * The element represents a symbol.
-	 */
-	SYMBOL,
-
-	/**
-	 * A noun element.
-	 */
-	NOUN,
-
-	/**
-	 * An adjective element.
-	 */
-	ADJECTIVE,
-
-	/**
-	 * An adverb element.
-	 */
-	ADVERB,
-
-	/**
-	 * A verb element.
-	 */
-	VERB,
-
-	/**
-	 * A determiner element often referred to as a specifier.
-	 */
-	DETERMINER,
-
-	/**
-	 * A pronoun element.
-	 */
-	PRONOUN,
-
-	/**
-	 * A conjunction element.
-	 */
-	CONJUNCTION,
-
-	/**
-	 * A preposition element.
-	 */
-	PREPOSITION,
-
-	/**
-	 * A complementiser element.
-	 */
-	COMPLEMENTISER,
-
-	/**
-	 * A modal element.
-	 */
-	MODAL,
-
-	/**
-	 * An auxiliary verb element.
-	 */
-	AUXILIARY;
-
-	/**
-	 * <p>
-	 * Checks to see if the given object is equal to this lexical category.
-	 * This is done by checking the enumeration if the object is of the type
-	 * <code>LexicalCategory</code> or by converting the object and this
-	 * category to strings and comparing the strings.
-	 * </p>
-	 * <p>
-	 * For example, <code>LexicalCategory.NOUN</code> will match another
-	 * <code>LexicalCategory.NOUN</code> but will also match the string
-	 * <em>"noun"</em> as well.
-	 */
-	public boolean equalTo(Object checkObject) {
-		boolean match = false;
-
-<<<<<<< HEAD
-		if(checkObject != null) {
-			if(checkObject instanceof DocumentCategory) {
-=======
-		if (checkObject != null) {
-			if (checkObject instanceof LexicalCategory) {
->>>>>>> b2d7613e
-				match = this.equals(checkObject);
-			} else {
-				match = this.toString().equalsIgnoreCase(checkObject.toString());
-			}
-		}
-		return match;
-	}
-}
+/*
+ * The contents of this file are subject to the Mozilla Public License
+ * Version 2.0 (the "License"); you may not use this file except in
+ * compliance with the License. You may obtain a copy of the License at
+ * https://www.mozilla.org/en-US/MPL/
+ *
+ * Software distributed under the License is distributed on an "AS IS"
+ * basis, WITHOUT WARRANTY OF ANY KIND, either express or implied. See the
+ * License for the specific language governing rights and limitations
+ * under the License.
+ *
+ * The Original Code is "Simplenlg".
+ *
+ * The Initial Developer of the Original Code is Ehud Reiter, Albert Gatt and Dave Westwater.
+ * Portions created by Ehud Reiter, Albert Gatt and Dave Westwater are Copyright (C) 2010-11 The University of Aberdeen. All Rights Reserved.
+ *
+ * Contributor(s): Ehud Reiter, Albert Gatt, Dave Westwater, Roman Kutlak, Margaret Mitchell, and Saad Mahamood.
+ */
+package simplenlg.framework;
+
+/**
+ * <p>
+ * This enumeration defines the different lexical components. The categories
+ * define the well understood role each word takes in language. For example,
+ * <em>dog</em> is a noun, <em>chase</em> is a verb, <em>the</em> is a
+ * determiner, and so on.
+ * </p>
+ *
+ * @author A. Gatt and D. Westwater, University of Aberdeen.
+ * @version 4.0
+ */
+public enum LexicalCategory implements ElementCategory {
+
+	/**
+	 * A default value, indicating an unspecified category.
+	 */
+	ANY,
+
+	/**
+	 * The element represents a symbol.
+	 */
+	SYMBOL,
+
+	/**
+	 * A noun element.
+	 */
+	NOUN,
+
+	/**
+	 * An adjective element.
+	 */
+	ADJECTIVE,
+
+	/**
+	 * An adverb element.
+	 */
+	ADVERB,
+
+	/**
+	 * A verb element.
+	 */
+	VERB,
+
+	/**
+	 * A determiner element often referred to as a specifier.
+	 */
+	DETERMINER,
+
+	/**
+	 * A pronoun element.
+	 */
+	PRONOUN,
+
+	/**
+	 * A conjunction element.
+	 */
+	CONJUNCTION,
+
+	/**
+	 * A preposition element.
+	 */
+	PREPOSITION,
+
+	/**
+	 * A complementiser element.
+	 */
+	COMPLEMENTISER,
+
+	/**
+	 * A modal element.
+	 */
+	MODAL,
+
+	/**
+	 * An auxiliary verb element.
+	 */
+	AUXILIARY;
+
+	/**
+	 * <p>
+	 * Checks to see if the given object is equal to this lexical category.
+	 * This is done by checking the enumeration if the object is of the type
+	 * <code>LexicalCategory</code> or by converting the object and this
+	 * category to strings and comparing the strings.
+	 * </p>
+	 * <p>
+	 * For example, <code>LexicalCategory.NOUN</code> will match another
+	 * <code>LexicalCategory.NOUN</code> but will also match the string
+	 * <em>"noun"</em> as well.
+	 */
+	public boolean equalTo(Object checkObject) {
+		boolean match = false;
+
+		if (checkObject != null) {
+			if (checkObject instanceof LexicalCategory) {
+				match = this.equals(checkObject);
+			} else {
+				match = this.toString().equalsIgnoreCase(checkObject.toString());
+			}
+		}
+		return match;
+	}
+}